--- conflicted
+++ resolved
@@ -15,11 +15,8 @@
 ## Bug fixes and other changes
 * Fixed `TypeError` when converting dict inputs to a node made from a wrapped `partial` function.
 * `PartitionedDataSet` improvements:
-<<<<<<< HEAD
   - Supported versioning of the underlying dataset.
-=======
   - Supported passing arguments to the underlying filesystem.
->>>>>>> 29db4572
 * Improved handling of non-ASCII word characters in dataset names.
   - For example, a dataset named `jalapeño` will be accessible as `DataCatalog.datasets.jalapeño` rather than `DataCatalog.datasets.jalape__o`.
 * Fixed `kedro install` for an Anaconda environment defined in `environment.yml`.
