# Upcoming Release 0.18.0

## Major features and improvements
* Support specifying parameters mapping in `pipeline()` without the `params:` prefix.

## Breaking changes to the API
* Add namespace to parameters in a modular pipeline, which addresses [Issue 399](https://github.com/quantumblacklabs/kedro/issues/399)

## Migration guide from Kedro 0.17.* to 0.18.*
* Optional: You can now remove all `params:` prefix when supplying values to `parameters` argument in a `pipeline()` call.

# Release 0.17.1

## Major features and improvements
* Added `env` and `extra_params` to `reload_kedro()` line magic.
* Extended the `pipeline()` API to allow strings and sets of strings as `inputs` and `outputs`, to specify when a dataset name remains the same (not namespaced).
* Added the ability to add custom prompts with regexp validator for starters by repurposing `default_config.yml` as `prompts.yml`.
* Added the `env` and `extra_params` arguments to `register_config_loader` hook.
* Refactored the way `settings` are loaded. You will now be able to run:

```python
from kedro.framework.project import settings

print(settings.CONF_ROOT)
```

## Bug fixes and other changes
* The version of a packaged modular pipeline now defaults to the version of the project package.
* Added fix to prevent new lines being added to pandas CSV datasets.
* Fixed issue with loading a versioned `SparkDataSet` in the interactive workflow.
* Kedro CLI now checks `pyproject.toml` for a `tool.kedro` section before treating the project as a Kedro project.
* Added fix to `DataCatalog::shallow_copy` now it should copy layers.
* `kedro pipeline pull` now uses `pip download` for protocols that are not supported by `fsspec`.
* Cleaned up documentation to fix broken links and rewrite permanently redirected ones.
* Added a `jsonschema` schema definition for the Kedro 0.17 catalog.
* `kedro install` now waits on Windows until all the requirements are installed.
* Exposed `--to-outputs` option in the CLI, throughout the codebase, and as part of hooks specifications.
* Fixed a bug where `ParquetDataSet` wasn't creating parent directories on the fly.
* Updated documentation.

## Breaking changes to the API
* This release has broken the `kedro ipython` and `kedro jupyter` workflows. To fix this, follow the instructions in the migration guide below.
* You will also need to upgrade `kedro-viz` to 3.10.1 if you use the `%run_viz` line magic in Jupyter Notebook.

> *Note:* If you're using the `ipython` [extension](https://kedro.readthedocs.io/en/stable/11_tools_integration/02_ipython.html#ipython-extension) instead, you will not encounter this problem.

## Migration guide
You will have to update the file `<your_project>/.ipython/profile_default/startup/00-kedro-init.py` in order to make `kedro ipython` and/or `kedro jupyter` work. Add the following line before the `KedroSession` is created:

```python
configure_project(metadata.package_name)  # to add

session = KedroSession.create(metadata.package_name, path)
```

Make sure that the associated import is provided in the same place as others in the file:

```python
from kedro.framework.project import configure_project  # to add
from kedro.framework.session import KedroSession
```

## Thanks for supporting contributions
[Mariana Silva](https://github.com/marianansilva),
[Kiyohito Kunii](https://github.com/921kiyo),
[noklam](https://github.com/noklam),
[Ivan Doroshenko](https://github.com/imdoroshenko),
[Zain Patel](https://github.com/mzjp2),
[Deepyaman Datta](https://github.com/deepyaman),
[Sam Hiscox](https://github.com/samhiscoxqb),
[Pascal Brokmeier](https://github.com/pascalwhoop)

## Thanks for supporting contributions

# Release 0.17.0

## Major features and improvements

* In a significant change, [we have introduced `KedroSession`](https://kedro.readthedocs.io/en/stable/04_kedro_project_setup/03_session.html) which is responsible for managing the lifecycle of a Kedro run.
* Created a new Kedro Starter: `kedro new --starter=mini-kedro`. It is possible to [use the DataCatalog as a standalone component](https://github.com/quantumblacklabs/kedro-starters/tree/master/mini-kedro) in a Jupyter notebook and transition into the rest of the Kedro framework.
* Added `DatasetSpecs` with Hooks to run before and after datasets are loaded from/saved to the catalog.
* Added a command: `kedro catalog create`. For a registered pipeline, it creates a `<conf_root>/<env>/catalog/<pipeline_name>.yml` configuration file with `MemoryDataSet` datasets for each dataset that is missing from `DataCatalog`.
* Added `settings.py` and `pyproject.toml` (to replace `.kedro.yml`) for project configuration, in line with Python best practice.
* `ProjectContext` is no longer needed, unless for very complex customisations. `KedroContext`, `ProjectHooks` and `settings.py` together implement sensible default behaviour. As a result `context_path` is also now an _optional_ key in `pyproject.toml`.
* Removed `ProjectContext` from `src/<package_name>/run.py`.
* `TemplatedConfigLoader` now supports [Jinja2 template syntax](https://jinja.palletsprojects.com/en/2.11.x/templates/) alongside its original syntax.
* Made [registration Hooks](https://kedro.readthedocs.io/en/stable/07_extend_kedro/04_hooks.html#registration-hooks) mandatory, as the only way to customise the `ConfigLoader` or the `DataCatalog` used in a project. If no such Hook is provided in `src/<package_name>/hooks.py`, a `KedroContextError` is raised. There are sensible defaults defined in any project generated with Kedro >= 0.16.5.

## Bug fixes and other changes

* `ParallelRunner` no longer results in a run failure, when triggered from a notebook, if the run is started using `KedroSession` (`session.run()`).
* `before_node_run` can now overwrite node inputs by returning a dictionary with the corresponding updates.
* Added minimal, black-compatible flake8 configuration to the project template.
* Moved `isort` and `pytest` configuration from `<project_root>/setup.cfg` to `<project_root>/pyproject.toml`.
<<<<<<< HEAD
* Fixed a bug where extra parameters were incorrectly passed from `KedroSession` to `KedroContext`.
* Deprecated `kedro.framework.context.load_context`, it will be removed in 0.18.0 release.
* Relax `pyspark` requirements to allow for installation of `pyspark` 3.0.
* Deprecated `kedro.framework.cli.get_project_context`, it will be removed in 0.18.0 release.
* `PartitionedDataSet` and `IncrementalDataSet` now both support versioning of the underlying dataset.
* Added a `--fs-args` option to the `kedro pipeline pull` command to specify configuration options for the fsspec filesystem arguments used when pulling modular pipelines from non-PyPI locations.
=======
* Extra parameters are no longer incorrectly passed from `KedroSession` to `KedroContext`.
* Relaxed `pyspark` requirements to allow for installation of `pyspark` 3.0.
* Added a `--fs-args` option to the `kedro pipeline pull` command to specify configuration options for the `fsspec` filesystem arguments used when pulling modular pipelines from non-PyPI locations.
* Bumped maximum required `fsspec` version to 0.9.
* Bumped maximum supported `s3fs` version to 0.5 (`S3FileSystem` interface has changed since 0.4.1 version).
>>>>>>> 522778b2

## Deprecations
* In Kedro 0.17.0 we have deleted the deprecated `kedro.cli` and `kedro.context` modules in favour of `kedro.framework.cli` and `kedro.framework.context` respectively.

## Other breaking changes to the API
* `kedro.io.DataCatalog.exists()` returns `False` when the dataset does not exist, as opposed to raising an exception.
* The pipeline-specific `catalog.yml` file is no longer automatically created for modular pipelines when running `kedro pipeline create`. Use `kedro catalog create` to replace this functionality.
* Removed `include_examples` prompt from `kedro new`. To generate boilerplate example code, you should use a Kedro starter.
* Changed the `--verbose` flag from a global command to a project-specific command flag (e.g `kedro --verbose new` becomes `kedro new --verbose`).
* Dropped support of the `dataset_credentials` key in credentials in `PartitionedDataSet`.
* `get_source_dir()` was removed from `kedro/framework/cli/utils.py`.
* Dropped support of `get_config`, `create_catalog`, `create_pipeline`, `template_version`, `project_name` and `project_path` keys by `get_project_context()` function (`kedro/framework/cli/cli.py`).
* `kedro new --starter` now defaults to fetching the starter template matching the installed Kedro version.
* Renamed `kedro_cli.py` to `cli.py` and moved it inside the Python package (`src/<package_name>/`), for a better packaging and deployment experience.
* Removed `.kedro.yml` from the project template and replaced it with `pyproject.toml`.
* Removed `KEDRO_CONFIGS` constant (previously residing in `kedro.framework.context.context`).
* Modified `kedro pipeline create` CLI command to add a boilerplate parameter config file in `conf/<env>/parameters/<pipeline_name>.yml` instead of `conf/<env>/pipelines/<pipeline_name>/parameters.yml`. CLI commands `kedro pipeline delete` / `package` / `pull` were updated accordingly.
* Removed `get_static_project_data` from `kedro.framework.context`.
* Removed `KedroContext.static_data`.
* The `KedroContext` constructor now takes `package_name` as first argument.
* Replaced `context` property on `KedroSession` with `load_context()` method.
* Renamed `_push_session` and `_pop_session` in `kedro.framework.session.session` to `_activate_session` and `_deactivate_session` respectively.
* Custom context class is set via `CONTEXT_CLASS` variable in `src/<your_project>/settings.py`.
* Removed `KedroContext.hooks` attribute. Instead, hooks should be registered in `src/<your_project>/settings.py` under the `HOOKS` key.
* Restricted names given to nodes to match the regex pattern `[\w\.-]+$`.
* Removed `KedroContext._create_config_loader()` and `KedroContext._create_data_catalog()`. They have been replaced by registration hooks, namely `register_config_loader()` and `register_catalog()` (see also [upcoming deprecations](#upcoming_deprecations_for_kedro_0.18.0)).


## Upcoming deprecations for Kedro 0.18.0

* `kedro.framework.context.load_context` will be removed in release 0.18.0.
* `kedro.framework.cli.get_project_context` will be removed in release 0.18.0.
* We've added a `DeprecationWarning` to the decorator API for both `node` and `pipeline`. These will be removed in release 0.18.0. Use Hooks to extend a node's behaviour instead.
* We've added a `DeprecationWarning` to the Transformers API when adding a transformer to the catalog. These will be removed in release 0.18.0. Use Hooks to customise the `load` and `save` methods.

## Thanks for supporting contributions
[Deepyaman Datta](https://github.com/deepyaman), [Zach Schuster](https://github.com/zschuster)

## Migration guide from Kedro 0.16.* to 0.17.*

**Reminder:** Our documentation on [how to upgrade Kedro](https://kedro.readthedocs.io/en/stable/12_faq/01_faq.html#how-do-i-upgrade-kedro) covers a few key things to remember when updating any Kedro version.

The Kedro 0.17.0 release contains some breaking changes. If you update Kedro to 0.17.0 and then try to work with projects created against earlier versions of Kedro, you may encounter some issues when trying to run `kedro` commands in the terminal for that project. Here's a short guide to getting your projects running against the new version of Kedro.


>*Note*: As always, if you hit any problems, please check out our documentation:
>* [How can I find out more about Kedro?](https://kedro.readthedocs.io/en/stable/12_faq/01_faq.html#how-can-i-find-out-more-about-kedro)
>* [How can I get my questions answered?](https://kedro.readthedocs.io/en/stable/12_faq/01_faq.html#how-can-i-get-my-question-answered).

To get an existing Kedro project to work after you upgrade to Kedro 0.17.0, we recommend that you create a new project against Kedro 0.17.0 and move the code from your existing project into it. Let's go through the changes, but first, note that if you create a new Kedro project with Kedro 0.17.0 you will not be asked whether you want to include the boilerplate code for the Iris dataset example. We've removed this option (you should now use a Kedro starter if you want to create a project that is pre-populated with code).

To create a new, blank Kedro 0.17.0 project to drop your existing code into, you can create one, as always, with `kedro new`. We also recommend creating a new virtual environment for your new project, or you might run into conflicts with existing dependencies.

* **Update `pyproject.toml`**: Copy the following three keys from the `.kedro.yml` of your existing Kedro project into the `pyproject.toml` file of your new Kedro 0.17.0 project:


```toml
[tools.kedro]
package_name = "<package_name>"
project_name = "<project_name>"
project_version = "0.17.0"
```

Check your source directory. If you defined a different source directory (`source_dir`), make sure you also move that to `pyproject.toml`.


* **Copy files from your existing project**:

  + Copy subfolders of `project/src/project_name/pipelines` from existing to new project
  + Copy subfolders of `project/src/test/pipelines` from existing to new project
  + Copy the requirements your project needs into `requirements.txt` and/or `requirements.in`.
  + Copy your project configuration from the `conf` folder. Take note of the new locations needed for modular pipeline configuration (move it from `conf/<env>/pipeline_name/catalog.yml` to `conf/<env>/catalog/pipeline_name.yml` and likewise for `parameters.yml`).
  + Copy from the `data/` folder of your existing project, if needed, into the same location in your new project.
  + Copy any Hooks from `src/<package_name>/hooks.py`.

* **Update your new project's README and docs as necessary**.

* **Update `settings.py`**: For example, if you specified additional Hook implementations in `hooks`, or listed plugins under `disable_hooks_by_plugin` in your `.kedro.yml`, you will need to move them to `settings.py` accordingly:

```python
from <package_name>.hooks import MyCustomHooks, ProjectHooks


HOOKS = (ProjectHooks(), MyCustomHooks())

DISABLE_HOOKS_FOR_PLUGINS = ("my_plugin1",)
```

* **Migration for `node` names**. From 0.17.0 the only allowed characters for node names are letters, digits, hyphens, underscores and/or fullstops. If you have previously defined node names that have special characters, spaces or other characters that are no longer permitted, you will need to rename those nodes.

* **Copy changes to `kedro_cli.py`**. If you previously customised the `kedro run` command or added more CLI commands to your `kedro_cli.py`, you should move them into `<project_root>/src/<package_name>/cli.py`. Note, however, that the new way to run a Kedro pipeline is via a `KedroSession`, rather than using the `KedroContext`:

```python
with KedroSession.create(package_name=...) as session:
    session.run()
```

* **Copy changes made to `ConfigLoader`**. If you have defined a custom class, such as `TemplatedConfigLoader`, by overriding `ProjectContext._create_config_loader`, you should move the contents of the function in `src/<package_name>/hooks.py`, under `register_config_loader`.

* **Copy changes made to `DataCatalog`**. Likewise, if you have `DataCatalog` defined with `ProjectContext._create_catalog`, you should copy-paste the contents into `register_catalog`.

* **Optional**: If you have plugins such as [Kedro-Viz](https://github.com/quantumblacklabs/kedro-viz) installed, it's likely that Kedro 0.17.0 won't work with their older versions, so please either upgrade to the plugin's newest version or follow their migration guides.

# Release 0.16.6

## Major features and improvements

* Added documentation with a focus on single machine and distributed environment deployment; the series includes Docker, Argo, Prefect, Kubeflow, AWS Batch, AWS Sagemaker and extends our section on Databricks
* Added [kedro-starter-spaceflights](https://github.com/quantumblacklabs/kedro-starter-spaceflights/) alias for generating a project: `kedro new --starter spaceflights`.

## Bug fixes and other changes
* Fixed `TypeError` when converting dict inputs to a node made from a wrapped `partial` function.
* `PartitionedDataSet` improvements:
  - Supported passing arguments to the underlying filesystem.
* Improved handling of non-ASCII word characters in dataset names.
  - For example, a dataset named `jalapeño` will be accessible as `DataCatalog.datasets.jalapeño` rather than `DataCatalog.datasets.jalape__o`.
* Fixed `kedro install` for an Anaconda environment defined in `environment.yml`.
* Fixed backwards compatibility with templates generated with older Kedro versions <0.16.5. No longer need to update `.kedro.yml` to use `kedro lint` and `kedro jupyter notebook convert`.
* Improved documentation.
* Added documentation using MinIO with Kedro.
* Improved error messages for incorrect parameters passed into a node.
* Fixed issue with saving a `TensorFlowModelDataset` in the HDF5 format with versioning enabled.
* Added missing `run_result` argument in `after_pipeline_run` Hooks spec.
* Fixed a bug in IPython script that was causing context hooks to be registered twice. To apply this fix to a project generated with an older Kedro version, apply the same changes made in [this PR](https://github.com/quantumblacklabs/kedro-starter-pandas-iris/pull/16) to your `00-kedro-init.py` file.
* Improved documentation.

## Breaking changes to the API

## Thanks for supporting contributions
[Deepyaman Datta](https://github.com/deepyaman), [Bhavya Merchant](https://github.com/bnmerchant), [Lovkush Agarwal](https://github.com/Lovkush-A), [Varun Krishna S](https://github.com/vhawk19), [Sebastian Bertoli](https://github.com/sebastianbertoli), [noklam](https://github.com/noklam), [Daniel Petti](https://github.com/djpetti), [Waylon Walker](https://github.com/waylonwalker), [Saran Balaji C](https://github.com/csaranbalaji)

# Release 0.16.5

## Major features and improvements
* Added the following new datasets.

| Type                        | Description                                                                                             | Location                      |
| --------------------------- | ------------------------------------------------------------------------------------------------------- | ----------------------------- |
| `email.EmailMessageDataSet` | Manage email messages using [the Python standard library](https://docs.python.org/3/library/email.html) | `kedro.extras.datasets.email` |

* Added support for `pyproject.toml` to configure Kedro. `pyproject.toml` is used if `.kedro.yml` doesn't exist (Kedro configuration should be under `[tool.kedro]` section).
* Projects created with this version will have no `pipeline.py`, having been replaced by `hooks.py`.
* Added a set of registration hooks, as the new way of registering library components with a Kedro project:
    * `register_pipelines()`, to replace `_get_pipelines()`
    * `register_config_loader()`, to replace `_create_config_loader()`
    * `register_catalog()`, to replace `_create_catalog()`
These can be defined in `src/<package-name>/hooks.py` and added to `.kedro.yml` (or `pyproject.toml`). The order of execution is: plugin hooks, `.kedro.yml` hooks, hooks in `ProjectContext.hooks`.
* Added ability to disable auto-registered Hooks using `.kedro.yml` (or `pyproject.toml`) configuration file.

## Bug fixes and other changes
* Added option to run asynchronously via the Kedro CLI.
* Absorbed `.isort.cfg` settings into `setup.cfg`.
* Packaging a modular pipeline raises an error if the pipeline directory is empty or non-existent.

## Breaking changes to the API
* `project_name`, `project_version` and `package_name` now have to be defined in `.kedro.yml` for projects using Kedro 0.16.5+.

## Migration Guide
This release has accidentally broken the usage of `kedro lint` and `kedro jupyter notebook convert` on a project template generated with previous versions of Kedro (<=0.16.4). To amend this, please either upgrade to `kedro==0.16.6` or update `.kedro.yml` within your project root directory to include the following keys:

```yaml
project_name: "<your_project_name>"
project_version: "<kedro_version_of_the_project>"
package_name: "<your_package_name>"
```

## Thanks for supporting contributions
[Deepyaman Datta](https://github.com/deepyaman), [Bas Nijholt](https://github.com/basnijholt), [Sebastian Bertoli](https://github.com/sebastianbertoli)

# Release 0.16.4

## Major features and improvements
* Fixed a bug for using `ParallelRunner` on Windows.
* Enabled auto-discovery of hooks implementations coming from installed plugins.

## Bug fixes and other changes
* Fixed a bug for using `ParallelRunner` on Windows.
* Modified `GBQTableDataSet` to load customized results using customized queries from Google Big Query tables.
* Documentation improvements.

## Breaking changes to the API

## Thanks for supporting contributions
[Ajay Bisht](https://github.com/ajb7), [Vijay Sajjanar](https://github.com/vjkr), [Deepyaman Datta](https://github.com/deepyaman), [Sebastian Bertoli](https://github.com/sebastianbertoli), [Shahil Mawjee](https://github.com/s-mawjee), [Louis Guitton](https://github.com/louisguitton), [Emanuel Ferm](https://github.com/eferm)

# Release 0.16.3

## Major features and improvements
* Added the `kedro pipeline pull` CLI command to extract a packaged modular pipeline, and place the contents in a Kedro project.
* Added the `--version` option to `kedro pipeline package` to allow specifying alternative versions to package under.
* Added the `--starter` option to `kedro new` to create a new project from a local, remote or aliased starter template.
* Added the `kedro starter list` CLI command to list all starter templates that can be used to bootstrap a new Kedro project.
* Added the following new datasets.

| Type               | Description                                                                                           | Location                     |
| ------------------ | ----------------------------------------------------------------------------------------------------- | ---------------------------- |
| `json.JSONDataSet` | Work with JSON files using [the Python standard library](https://docs.python.org/3/library/json.html) | `kedro.extras.datasets.json` |

## Bug fixes and other changes
* Removed `/src/nodes` directory from the project template and made `kedro jupyter convert` create it on the fly if necessary.
* Fixed a bug in `MatplotlibWriter` which prevented saving lists and dictionaries of plots locally on Windows.
* Closed all pyplot windows after saving in `MatplotlibWriter`.
* Documentation improvements:
  - Added [kedro-wings](https://github.com/tamsanh/kedro-wings) and [kedro-great](https://github.com/tamsanh/kedro-great) to the list of community plugins.
* Fixed broken versioning for Windows paths.
* Fixed `DataSet` string representation for falsy values.
* Improved the error message when duplicate nodes are passed to the `Pipeline` initializer.
* Fixed a bug where `kedro docs` would fail because the built docs were located in a different directory.
* Fixed a bug where `ParallelRunner` would fail on Windows machines whose reported CPU count exceeded 61.
* Fixed an issue with saving TensorFlow model to `h5` file on Windows.
* Added a `json` parameter to `APIDataSet` for the convenience of generating requests with JSON bodies.
* Fixed dependencies for `SparkDataSet` to include spark.

## Breaking changes to the API

## Thanks for supporting contributions
[Deepyaman Datta](https://github.com/deepyaman), [Tam-Sanh Nguyen](https://github.com/tamsanh), [DataEngineerOne](http://youtube.com/DataEngineerOne)

# Release 0.16.2

## Major features and improvements
* Added the following new datasets.

| Type                                | Description                                                                                                          | Location                           |
| ----------------------------------- | -------------------------------------------------------------------------------------------------------------------- | ---------------------------------- |
| `pandas.AppendableExcelDataSet`     | Work with `Excel` files opened in append mode                                                                        | `kedro.extras.datasets.pandas`     |
| `tensorflow.TensorFlowModelDataset` | Work with `TensorFlow` models using [TensorFlow 2.X](https://www.tensorflow.org/api_docs/python/tf/keras/Model#save) | `kedro.extras.datasets.tensorflow` |
| `holoviews.HoloviewsWriter`         | Work with `Holoviews` objects (saves as image file)                                                                  | `kedro.extras.datasets.holoviews`  |

* `kedro install` will now compile project dependencies (by running `kedro build-reqs` behind the scenes) before the installation if the `src/requirements.in` file doesn't exist.
* Added `only_nodes_with_namespace` in `Pipeline` class to filter only nodes with a specified namespace.
* Added the `kedro pipeline delete` command to help delete unwanted or unused pipelines (it won't remove references to the pipeline in your `create_pipelines()` code).
* Added the `kedro pipeline package` command to help package up a modular pipeline. It will bundle up the pipeline source code, tests, and parameters configuration into a .whl file.

## Bug fixes and other changes
* `DataCatalog` improvements:
  - Introduced regex filtering to the `DataCatalog.list()` method.
  - Non-alphanumeric characters (except underscore) in dataset name are replaced with `__` in `DataCatalog.datasets`, for ease of access to transcoded datasets.
* Dataset improvements:
  - Improved initialization speed of `spark.SparkHiveDataSet`.
  - Improved S3 cache in `spark.SparkDataSet`.
  - Added support of options for building `pyarrow` table in `pandas.ParquetDataSet`.
* `kedro build-reqs` CLI command improvements:
  - `kedro build-reqs` is now called with `-q` option and will no longer print out compiled requirements to the console for security reasons.
  - All unrecognized CLI options in `kedro build-reqs` command are now passed to [pip-compile](https://github.com/jazzband/pip-tools#example-usage-for-pip-compile) call (e.g. `kedro build-reqs --generate-hashes`).
* `kedro jupyter` CLI command improvements:
  - Improved error message when running `kedro jupyter notebook`, `kedro jupyter lab` or `kedro ipython` with Jupyter/IPython dependencies not being installed.
  - Fixed `%run_viz` line magic for showing kedro viz inside a Jupyter notebook. For the fix to be applied on existing Kedro project, please see the migration guide.
  - Fixed the bug in IPython startup script ([issue 298](https://github.com/quantumblacklabs/kedro/issues/298)).
* Documentation improvements:
  - Updated community-generated content in FAQ.
  - Added [find-kedro](https://github.com/WaylonWalker/find-kedro) and [kedro-static-viz](https://github.com/WaylonWalker/kedro-static-viz) to the list of community plugins.
  - Add missing `pillow.ImageDataSet` entry to the documentation.

## Breaking changes to the API

### Migration guide from Kedro 0.16.1 to 0.16.2

#### Guide to apply the fix for `%run_viz` line magic in existing project

Even though this release ships a fix for project generated with `kedro==0.16.2`, after upgrading, you will still need to make a change in your existing project if it was generated with `kedro>=0.16.0,<=0.16.1` for the fix to take effect. Specifically, please change the content of your project's IPython init script located at `.ipython/profile_default/startup/00-kedro-init.py` with the content of [this file](https://github.com/quantumblacklabs/kedro/blob/0.16.2/kedro/templates/project/%7B%7B%20cookiecutter.repo_name%20%7D%7D/.ipython/profile_default/startup/00-kedro-init.py). You will also need `kedro-viz>=3.3.1`.

## Thanks for supporting contributions
[Miguel Rodriguez Gutierrez](https://github.com/MigQ2), [Joel Schwarzmann](https://github.com/datajoely), [w0rdsm1th](https://github.com/w0rdsm1th), [Deepyaman Datta](https://github.com/deepyaman), [Tam-Sanh Nguyen](https://github.com/tamsanh), [Marcus Gawronsky](https://github.com/marcusinthesky)

# 0.16.1

## Major features and improvements

## Bug fixes and other changes
* Fixed deprecation warnings from `kedro.cli` and `kedro.context` when running `kedro jupyter notebook`.
* Fixed a bug where `catalog` and `context` were not available in Jupyter Lab and Notebook.
* Fixed a bug where `kedro build-reqs` would fail if you didn't have your project dependencies installed.

## Breaking changes to the API

## Thanks for supporting contributions

# 0.16.0

## Major features and improvements
### CLI
* Added new CLI commands (only available for the projects created using Kedro 0.16.0 or later):
  - `kedro catalog list` to list datasets in your catalog
  - `kedro pipeline list` to list pipelines
  - `kedro pipeline describe` to describe a specific pipeline
  - `kedro pipeline create` to create a modular pipeline
* Improved the CLI speed by up to 50%.
* Improved error handling when making a typo on the CLI. We now suggest some of the possible commands you meant to type, in `git`-style.

### Framework
* All modules in `kedro.cli` and `kedro.context` have been moved into `kedro.framework.cli` and `kedro.framework.context` respectively. `kedro.cli` and `kedro.context` will be removed in future releases.
* Added `Hooks`, which is a new mechanism for extending Kedro.
* Fixed `load_context` changing user's current working directory.
* Allowed the source directory to be configurable in `.kedro.yml`.
* Added the ability to specify nested parameter values inside your node inputs, e.g. `node(func, "params:a.b", None)`
### DataSets
* Added the following new datasets.

| Type                       | Description                                 | Location                          |
| -------------------------- | ------------------------------------------- | --------------------------------- |
| `pillow.ImageDataSet`      | Work with image files using `Pillow`        | `kedro.extras.datasets.pillow`    |
| `geopandas.GeoJSONDataSet` | Work with geospatial data using `GeoPandas` | `kedro.extras.datasets.geopandas` |
| `api.APIDataSet`           | Work with data from HTTP(S) API requests    | `kedro.extras.datasets.api`       |

* Added `joblib` backend support to `pickle.PickleDataSet`.
* Added versioning support to `MatplotlibWriter` dataset.
* Added the ability to install dependencies for a given dataset with more granularity, e.g. `pip install "kedro[pandas.ParquetDataSet]"`.
* Added the ability to specify extra arguments, e.g. `encoding` or `compression`, for `fsspec.spec.AbstractFileSystem.open()` calls when loading/saving a dataset. See Example 3 under [docs](https://kedro.readthedocs.io/en/stable/04_user_guide/04_data_catalog.html#using-the-data-catalog-with-the-yaml-api).

### Other
* Added `namespace` property on ``Node``, related to the modular pipeline where the node belongs.
* Added an option to enable asynchronous loading inputs and saving outputs in both `SequentialRunner(is_async=True)` and `ParallelRunner(is_async=True)` class.
* Added `MemoryProfiler` transformer.
* Removed the requirement to have all dependencies for a dataset module to use only a subset of the datasets within.
* Added support for `pandas>=1.0`.
* Enabled Python 3.8 compatibility. _Please note that a Spark workflow may be unreliable for this Python version as `pyspark` is not fully-compatible with 3.8 yet._
* Renamed "features" layer to "feature" layer to be consistent with (most) other layers and the [relevant FAQ](https://kedro.readthedocs.io/en/stable/11_faq/01_faq.html#what-is-data-engineering-convention).

## Bug fixes and other changes
* Fixed a bug where a new version created mid-run by an external system caused inconsistencies in the load versions used in the current run.
* Documentation improvements
  * Added instruction in the documentation on how to create a custom runner).
  * Updated contribution process in `CONTRIBUTING.md` - added Developer Workflow.
  * Documented installation of development version of Kedro in the [FAQ section](https://kedro.readthedocs.io/en/stable/11_faq/01_faq.html#how-can-i-use-a-development-version-of-kedro).
  * Added missing `_exists` method to `MyOwnDataSet` example in 04_user_guide/08_advanced_io.
* Fixed a bug where `PartitionedDataSet` and `IncrementalDataSet` were not working with `s3a` or `s3n` protocol.
* Added ability to read partitioned parquet file from a directory in `pandas.ParquetDataSet`.
* Replaced `functools.lru_cache` with `cachetools.cachedmethod` in `PartitionedDataSet` and `IncrementalDataSet` for per-instance cache invalidation.
* Implemented custom glob function for `SparkDataSet` when running on Databricks.
* Fixed a bug in `SparkDataSet` not allowing for loading data from DBFS in a Windows machine using Databricks-connect.
* Improved the error message for `DataSetNotFoundError` to suggest possible dataset names user meant to type.
* Added the option for contributors to run Kedro tests locally without Spark installation with `make test-no-spark`.
* Added option to lint the project without applying the formatting changes (`kedro lint --check-only`).

## Breaking changes to the API
### Datasets
* Deleted obsolete datasets from `kedro.io`.
* Deleted `kedro.contrib` and `extras` folders.
* Deleted obsolete `CSVBlobDataSet` and `JSONBlobDataSet` dataset types.
* Made `invalidate_cache` method on datasets private.
* `get_last_load_version` and `get_last_save_version` methods are no longer available on `AbstractDataSet`.
* `get_last_load_version` and `get_last_save_version` have been renamed to `resolve_load_version` and `resolve_save_version` on ``AbstractVersionedDataSet``, the results of which are cached.
* The `release()` method on datasets extending ``AbstractVersionedDataSet`` clears the cached load and save version. All custom datasets must call `super()._release()` inside `_release()`.
* ``TextDataSet`` no longer has `load_args` and `save_args`. These can instead be specified under `open_args_load` or `open_args_save` in `fs_args`.
* `PartitionedDataSet` and `IncrementalDataSet` method `invalidate_cache` was made private: `_invalidate_caches`.

### Other
* Removed `KEDRO_ENV_VAR` from `kedro.context` to speed up the CLI run time.
* `Pipeline.name` has been removed in favour of `Pipeline.tag()`.
* Dropped `Pipeline.transform()` in favour of `kedro.pipeline.modular_pipeline.pipeline()` helper function.
* Made constant `PARAMETER_KEYWORDS` private, and moved it from `kedro.pipeline.pipeline` to `kedro.pipeline.modular_pipeline`.
* Layers are no longer part of the dataset object, as they've moved to the `DataCatalog`.
* Python 3.5 is no longer supported by the current and all future versions of Kedro.

### Migration guide from Kedro 0.15.* to 0.16.*

#### General Migration

**reminder** [How do I upgrade Kedro](https://kedro.readthedocs.io/en/stable/11_faq/01_faq.html#how-do-i-upgrade-kedro) covers a few key things to remember when updating any kedro version.

#### Migration for datasets

Since all the datasets (from `kedro.io` and `kedro.contrib.io`) were moved to `kedro/extras/datasets` you must update the type of all datasets in `<project>/conf/base/catalog.yml` file.
Here how it should be changed: `type: <SomeDataSet>` -> `type: <subfolder of kedro/extras/datasets>.<SomeDataSet>` (e.g. `type: CSVDataSet` -> `type: pandas.CSVDataSet`).

In addition, all the specific datasets like `CSVLocalDataSet`, `CSVS3DataSet` etc. were deprecated. Instead, you must use generalized datasets like `CSVDataSet`.
E.g. `type: CSVS3DataSet` -> `type: pandas.CSVDataSet`.

> Note: No changes required if you are using your custom dataset.

#### Migration for Pipeline.transform()
`Pipeline.transform()` has been dropped in favour of the `pipeline()` constructor. The following changes apply:
- Remember to import `from kedro.pipeline import pipeline`
- The `prefix` argument has been renamed to `namespace`
- And `datasets` has been broken down into more granular arguments:
  - `inputs`: Independent inputs to the pipeline
  - `outputs`: Any output created in the pipeline, whether an intermediary dataset or a leaf output
  - `parameters`: `params:...` or `parameters`

As an example, code that used to look like this with the `Pipeline.transform()` constructor:
```python
result = my_pipeline.transform(
    datasets={"input": "new_input", "output": "new_output", "params:x": "params:y"},
    prefix="pre",
)
```

When used with the new `pipeline()` constructor, becomes:
```python
from kedro.pipeline import pipeline

result = pipeline(
    my_pipeline,
    inputs={"input": "new_input"},
    outputs={"output": "new_output"},
    parameters={"params:x": "params:y"},
    namespace="pre",
)
```

#### Migration for decorators, color logger, transformers etc.
Since some modules were moved to other locations you need to update import paths appropriately.
You can find the list of moved files in the [`0.15.6` release notes](https://github.com/quantumblacklabs/kedro/releases/tag/0.15.6) under the section titled `Files with a new location`.

#### Migration for CLI and KEDRO_ENV environment variable
> Note: If you haven't made significant changes to your `kedro_cli.py`, it may be easier to simply copy the updated `kedro_cli.py` `.ipython/profile_default/startup/00-kedro-init.py` and from GitHub or a newly generated project into your old project.

* We've removed `KEDRO_ENV_VAR` from `kedro.context`. To get your existing project template working, you'll need to remove all instances of `KEDRO_ENV_VAR` from your project template:
  - From the imports in `kedro_cli.py` and `.ipython/profile_default/startup/00-kedro-init.py`: `from kedro.context import KEDRO_ENV_VAR, load_context` -> `from kedro.framework.context import load_context`
  - Remove the `envvar=KEDRO_ENV_VAR` line from the click options in `run`, `jupyter_notebook` and `jupyter_lab` in `kedro_cli.py`
  - Replace `KEDRO_ENV_VAR` with `"KEDRO_ENV"` in `_build_jupyter_env`
  - Replace `context = load_context(path, env=os.getenv(KEDRO_ENV_VAR))` with `context = load_context(path)` in `.ipython/profile_default/startup/00-kedro-init.py`

 #### Migration for `kedro build-reqs`

 We have upgraded `pip-tools` which is used by `kedro build-reqs` to 5.x. This `pip-tools` version requires `pip>=20.0`. To upgrade `pip`, please refer to [their documentation](https://pip.pypa.io/en/stable/installing/#upgrading-pip).

## Thanks for supporting contributions
[@foolsgold](https://github.com/foolsgold), [Mani Sarkar](https://github.com/neomatrix369), [Priyanka Shanbhag](https://github.com/priyanka1414), [Luis Blanche](https://github.com/LuisBlanche), [Deepyaman Datta](https://github.com/deepyaman), [Antony Milne](https://github.com/AntonyMilneQB), [Panos Psimatikas](https://github.com/ppsimatikas), [Tam-Sanh Nguyen](https://github.com/tamsanh), [Tomasz Kaczmarczyk](https://github.com/TomaszKaczmarczyk), [Kody Fischer](https://github.com/Klio-Foxtrot187), [Waylon Walker](https://github.com/waylonwalker)

# 0.15.9

## Major features and improvements

## Bug fixes and other changes

* Pinned `fsspec>=0.5.1, <0.7.0` and `s3fs>=0.3.0, <0.4.1` to fix incompatibility issues with their latest release.

## Breaking changes to the API

## Thanks for supporting contributions

# 0.15.8

## Major features and improvements

## Bug fixes and other changes

* Added the additional libraries to our `requirements.txt` so `pandas.CSVDataSet` class works out of box with `pip install kedro`.
* Added `pandas` to our `extra_requires` in `setup.py`.
* Improved the error message when dependencies of a `DataSet` class are missing.

## Breaking changes to the API

## Thanks for supporting contributions

# 0.15.7

## Major features and improvements

* Added in documentation on how to contribute a custom `AbstractDataSet` implementation.

## Bug fixes and other changes

* Fixed the link to the Kedro banner image in the documentation.

## Breaking changes to the API

## Thanks for supporting contributions

# 0.15.6

## Major features and improvements
> _TL;DR_ We're launching [`kedro.extras`](https://github.com/quantumblacklabs/kedro/tree/master/extras), the new home for our revamped series of datasets, decorators and dataset transformers. The datasets in [`kedro.extras.datasets`](https://github.com/quantumblacklabs/kedro/tree/master/extras/datasets) use [`fsspec`](https://filesystem-spec.readthedocs.io/en/latest/) to access a variety of data stores including local file systems, network file systems, cloud object stores (including S3 and GCP), and Hadoop, read more about this [**here**](https://kedro.readthedocs.io/en/latest/04_user_guide/04_data_catalog.html#specifying-the-location-of-the-dataset). The change will allow [#178](https://github.com/quantumblacklabs/kedro/issues/178) to happen in the next major release of Kedro.

An example of this new system can be seen below, loading the CSV `SparkDataSet` from S3:

```yaml
weather:
  type: spark.SparkDataSet  # Observe the specified type, this  affects all datasets
  filepath: s3a://your_bucket/data/01_raw/weather*  # filepath uses fsspec to indicate the file storage system
  credentials: dev_s3
  file_format: csv
```

You can also load data incrementally whenever it is dumped into a directory with the extension to [`PartionedDataSet`](https://kedro.readthedocs.io/en/latest/04_user_guide/08_advanced_io.html#partitioned-dataset), a feature that allows you to load a directory of files. The [`IncrementalDataSet`](https://kedro.readthedocs.io/en/stable/04_user_guide/08_advanced_io.html#incremental-loads-with-incrementaldataset) stores the information about the last processed partition in a `checkpoint`, read more about this feature [**here**](https://kedro.readthedocs.io/en/stable/04_user_guide/08_advanced_io.html#incremental-loads-with-incrementaldataset).

### New features

* Added `layer` attribute for datasets in `kedro.extras.datasets` to specify the name of a layer according to [data engineering convention](https://kedro.readthedocs.io/en/stable/11_faq/01_faq.html#what-is-data-engineering-convention), this feature will be passed to [`kedro-viz`](https://github.com/quantumblacklabs/kedro-viz) in future releases.
* Enabled loading a particular version of a dataset in Jupyter Notebooks and iPython, using `catalog.load("dataset_name", version="<2019-12-13T15.08.09.255Z>")`.
* Added property `run_id` on `ProjectContext`, used for versioning using the [`Journal`](https://kedro.readthedocs.io/en/stable/04_user_guide/13_journal.html). To customise your journal `run_id` you can override the private method `_get_run_id()`.
* Added the ability to install all optional kedro dependencies via `pip install "kedro[all]"`.
* Modified the `DataCatalog`'s load order for datasets, loading order is the following:
  - `kedro.io`
  - `kedro.extras.datasets`
  - Import path, specified in `type`
* Added an optional `copy_mode` flag to `CachedDataSet` and `MemoryDataSet` to specify (`deepcopy`, `copy` or `assign`) the copy mode to use when loading and saving.

### New Datasets

| Type                             | Description                                                                                                                                      | Location                            |
| -------------------------------- | ------------------------------------------------------------------------------------------------------------------------------------------------ | ----------------------------------- |
| `dask.ParquetDataSet`            | Handles parquet datasets using Dask                                                                                                              | `kedro.extras.datasets.dask`        |
| `pickle.PickleDataSet`           | Work with Pickle files using [`fsspec`](https://filesystem-spec.readthedocs.io/en/latest/) to communicate with the underlying filesystem         | `kedro.extras.datasets.pickle`      |
| `pandas.CSVDataSet`              | Work with CSV files using [`fsspec`](https://filesystem-spec.readthedocs.io/en/latest/) to communicate with the underlying filesystem            | `kedro.extras.datasets.pandas`      |
| `pandas.TextDataSet`             | Work with text files using [`fsspec`](https://filesystem-spec.readthedocs.io/en/latest/) to communicate with the underlying filesystem           | `kedro.extras.datasets.pandas`      |
| `pandas.ExcelDataSet`            | Work with Excel files using [`fsspec`](https://filesystem-spec.readthedocs.io/en/latest/) to communicate with the underlying filesystem          | `kedro.extras.datasets.pandas`      |
| `pandas.HDFDataSet`              | Work with HDF using [`fsspec`](https://filesystem-spec.readthedocs.io/en/latest/) to communicate with the underlying filesystem                  | `kedro.extras.datasets.pandas`      |
| `yaml.YAMLDataSet`               | Work with YAML files using [`fsspec`](https://filesystem-spec.readthedocs.io/en/latest/) to communicate with the underlying filesystem           | `kedro.extras.datasets.yaml`        |
| `matplotlib.MatplotlibWriter`    | Save with Matplotlib images using [`fsspec`](https://filesystem-spec.readthedocs.io/en/latest/) to communicate with the underlying filesystem    | `kedro.extras.datasets.matplotlib`  |
| `networkx.NetworkXDataSet`       | Work with NetworkX files using [`fsspec`](https://filesystem-spec.readthedocs.io/en/latest/) to communicate with the underlying filesystem       | `kedro.extras.datasets.networkx`    |
| `biosequence.BioSequenceDataSet` | Work with bio-sequence objects using [`fsspec`](https://filesystem-spec.readthedocs.io/en/latest/) to communicate with the underlying filesystem | `kedro.extras.datasets.biosequence` |
| `pandas.GBQTableDataSet`         | Work with Google BigQuery                                                                                                                        | `kedro.extras.datasets.pandas`      |
| `pandas.FeatherDataSet`          | Work with feather files using [`fsspec`](https://filesystem-spec.readthedocs.io/en/latest/) to communicate with the underlying filesystem        | `kedro.extras.datasets.pandas`      |
| `IncrementalDataSet`             | Inherit from `PartitionedDataSet` and remembers the last processed partition                                                                     | `kedro.io`                          |

### Files with a new location

| Type                                                                 | New Location                                 |
| -------------------------------------------------------------------- | -------------------------------------------- |
| `JSONDataSet`                                                        | `kedro.extras.datasets.pandas`               |
| `CSVBlobDataSet`                                                     | `kedro.extras.datasets.pandas`               |
| `JSONBlobDataSet`                                                    | `kedro.extras.datasets.pandas`               |
| `SQLTableDataSet`                                                    | `kedro.extras.datasets.pandas`               |
| `SQLQueryDataSet`                                                    | `kedro.extras.datasets.pandas`               |
| `SparkDataSet`                                                       | `kedro.extras.datasets.spark`                |
| `SparkHiveDataSet`                                                   | `kedro.extras.datasets.spark`                |
| `SparkJDBCDataSet`                                                   | `kedro.extras.datasets.spark`                |
| `kedro/contrib/decorators/retry.py`                                  | `kedro/extras/decorators/retry_node.py`      |
| `kedro/contrib/decorators/memory_profiler.py`                        | `kedro/extras/decorators/memory_profiler.py` |
| `kedro/contrib/io/transformers/transformers.py`                      | `kedro/extras/transformers/time_profiler.py` |
| `kedro/contrib/colors/logging/color_logger.py`                       | `kedro/extras/logging/color_logger.py`       |
| `extras/ipython_loader.py`                                           | `tools/ipython/ipython_loader.py`            |
| `kedro/contrib/io/cached/cached_dataset.py`                          | `kedro/io/cached_dataset.py`                 |
| `kedro/contrib/io/catalog_with_default/data_catalog_with_default.py` | `kedro/io/data_catalog_with_default.py`      |
| `kedro/contrib/config/templated_config.py`                           | `kedro/config/templated_config.py`           |

## Upcoming deprecations

| Category                  | Type                                                           |
| ------------------------- | -------------------------------------------------------------- |
| **Datasets**              | `BioSequenceLocalDataSet`                                      |
|                           | `CSVGCSDataSet`                                                |
|                           | `CSVHTTPDataSet`                                               |
|                           | `CSVLocalDataSet`                                              |
|                           | `CSVS3DataSet`                                                 |
|                           | `ExcelLocalDataSet`                                            |
|                           | `FeatherLocalDataSet`                                          |
|                           | `JSONGCSDataSet`                                               |
|                           | `JSONLocalDataSet`                                             |
|                           | `HDFLocalDataSet`                                              |
|                           | `HDFS3DataSet`                                                 |
|                           | `kedro.contrib.io.cached.CachedDataSet`                        |
|                           | `kedro.contrib.io.catalog_with_default.DataCatalogWithDefault` |
|                           | `MatplotlibLocalWriter`                                        |
|                           | `MatplotlibS3Writer`                                           |
|                           | `NetworkXLocalDataSet`                                         |
|                           | `ParquetGCSDataSet`                                            |
|                           | `ParquetLocalDataSet`                                          |
|                           | `ParquetS3DataSet`                                             |
|                           | `PickleLocalDataSet`                                           |
|                           | `PickleS3DataSet`                                              |
|                           | `TextLocalDataSet`                                             |
|                           | `YAMLLocalDataSet`                                             |
| **Decorators**            | `kedro.contrib.decorators.memory_profiler`                     |
|                           | `kedro.contrib.decorators.retry`                               |
|                           | `kedro.contrib.decorators.pyspark.spark_to_pandas`             |
|                           | `kedro.contrib.decorators.pyspark.pandas_to_spark`             |
| **Transformers**          | `kedro.contrib.io.transformers.transformers`                   |
| **Configuration Loaders** | `kedro.contrib.config.TemplatedConfigLoader`                   |

## Bug fixes and other changes
* Added the option to set/overwrite params in `config.yaml` using YAML dict style instead of string CLI formatting only.
* Kedro CLI arguments `--node` and `--tag` support comma-separated values, alternative methods will be deprecated in future releases.
* Fixed a bug in the `invalidate_cache` method of `ParquetGCSDataSet` and `CSVGCSDataSet`.
* `--load-version` now won't break if version value contains a colon.
* Enabled running `node`s with duplicate inputs.
* Improved error message when empty credentials are passed into `SparkJDBCDataSet`.
* Fixed bug that caused an empty project to fail unexpectedly with ImportError in `template/.../pipeline.py`.
* Fixed bug related to saving dataframe with categorical variables in table mode using `HDFS3DataSet`.
* Fixed bug that caused unexpected behavior when using `from_nodes` and `to_nodes` in pipelines using transcoding.
* Credentials nested in the dataset config are now also resolved correctly.
* Bumped minimum required pandas version to 0.24.0 to make use of `pandas.DataFrame.to_numpy` (recommended alternative to `pandas.DataFrame.values`).
* Docs improvements.
* `Pipeline.transform` skips modifying node inputs/outputs containing `params:` or `parameters` keywords.
* Support for `dataset_credentials` key in the credentials for `PartitionedDataSet` is now deprecated. The dataset credentials should be specified explicitly inside the dataset config.
* Datasets can have a new `confirm` function which is called after a successful node function execution if the node contains `confirms` argument with such dataset name.
* Make the resume prompt on pipeline run failure use `--from-nodes` instead of `--from-inputs` to avoid unnecessarily re-running nodes that had already executed.
* When closed, Jupyter notebook kernels are automatically terminated after 30 seconds of inactivity by default. Use `--idle-timeout` option to update it.
* Added `kedro-viz` to the Kedro project template `requirements.txt` file.
* Removed the `results` and `references` folder from the project template.
* Updated contribution process in `CONTRIBUTING.md`.

## Breaking changes to the API
* Existing `MatplotlibWriter` dataset in `contrib` was renamed to `MatplotlibLocalWriter`.
* `kedro/contrib/io/matplotlib/matplotlib_writer.py` was renamed to `kedro/contrib/io/matplotlib/matplotlib_local_writer.py`.
* `kedro.contrib.io.bioinformatics.sequence_dataset.py` was renamed to `kedro.contrib.io.bioinformatics.biosequence_local_dataset.py`.

## Thanks for supporting contributions
[Andrii Ivaniuk](https://github.com/andrii-ivaniuk), [Jonas Kemper](https://github.com/jonasrk), [Yuhao Zhu](https://github.com/yhzqb), [Balazs Konig](https://github.com/BalazsKonigQB), [Pedro Abreu](https://github.com/PedroAbreuQB), [Tam-Sanh Nguyen](https://github.com/tamsanh), [Peter Zhao](https://github.com/zxpeter), [Deepyaman Datta](https://github.com/deepyaman), [Florian Roessler](https://github.com/fdroessler/), [Miguel Rodriguez Gutierrez](https://github.com/MigQ2)

# 0.15.5

## Major features and improvements
* New CLI commands and command flags:
  - Load multiple `kedro run` CLI flags from a configuration file with the `--config` flag (e.g. `kedro run --config run_config.yml`)
  - Run parametrised pipeline runs with the `--params` flag (e.g. `kedro run --params param1:value1,param2:value2`).
  - Lint your project code using the `kedro lint` command, your project is linted with [`black`](https://github.com/psf/black) (Python 3.6+), [`flake8`](https://gitlab.com/pycqa/flake8) and [`isort`](https://github.com/PyCQA/isort).
* Load specific environments with Jupyter notebooks using `KEDRO_ENV` which will globally set `run`, `jupyter notebook` and `jupyter lab` commands using environment variables.
* Added the following datasets:
  - `CSVGCSDataSet` dataset in `contrib` for working with CSV files in Google Cloud Storage.
  - `ParquetGCSDataSet` dataset in `contrib` for working with Parquet files in Google Cloud Storage.
  - `JSONGCSDataSet` dataset in `contrib` for working with JSON files in Google Cloud Storage.
  - `MatplotlibS3Writer` dataset in `contrib` for saving Matplotlib images to S3.
  - `PartitionedDataSet` for working with datasets split across multiple files.
  - `JSONDataSet` dataset for working with JSON files that uses [`fsspec`](https://filesystem-spec.readthedocs.io/en/latest/) to communicate with the underlying filesystem. It doesn't support `http(s)` protocol for now.
* Added `s3fs_args` to all S3 datasets.
* Pipelines can be deducted with `pipeline1 - pipeline2`.

## Bug fixes and other changes
* `ParallelRunner` now works with `SparkDataSet`.
* Allowed the use of nulls in `parameters.yml`.
* Fixed an issue where `%reload_kedro` wasn't reloading all user modules.
* Fixed `pandas_to_spark` and `spark_to_pandas` decorators to work with functions with kwargs.
* Fixed a bug where `kedro jupyter notebook` and `kedro jupyter lab` would run a different Jupyter installation to the one in the local environment.
* Implemented Databricks-compatible dataset versioning for `SparkDataSet`.
* Fixed a bug where `kedro package` would fail in certain situations where `kedro build-reqs` was used to generate `requirements.txt`.
* Made `bucket_name` argument optional for the following datasets: `CSVS3DataSet`, `HDFS3DataSet`, `PickleS3DataSet`, `contrib.io.parquet.ParquetS3DataSet`, `contrib.io.gcs.JSONGCSDataSet` - bucket name can now be included into the filepath along with the filesystem protocol (e.g. `s3://bucket-name/path/to/key.csv`).
* Documentation improvements and fixes.

## Breaking changes to the API
* Renamed entry point for running pip-installed projects to `run_package()` instead of `main()` in `src/<package>/run.py`.
* `bucket_name` key has been removed from the string representation of the following datasets: `CSVS3DataSet`, `HDFS3DataSet`, `PickleS3DataSet`, `contrib.io.parquet.ParquetS3DataSet`, `contrib.io.gcs.JSONGCSDataSet`.
* Moved the `mem_profiler` decorator to `contrib` and separated the `contrib` decorators so that dependencies are modular. You may need to update your import paths, for example the pyspark decorators should be imported as `from kedro.contrib.decorators.pyspark import <pyspark_decorator>` instead of `from kedro.contrib.decorators import <pyspark_decorator>`.

## Thanks for supporting contributions
[Sheldon Tsen](https://github.com/sheldontsen-qb), [@roumail](https://github.com/roumail), [Karlson Lee](https://github.com/i25959341), [Waylon Walker](https://github.com/WaylonWalker), [Deepyaman Datta](https://github.com/deepyaman), [Giovanni](https://github.com/plauto), [Zain Patel](https://github.com/mzjp2)

# 0.15.4

## Major features and improvements
* `kedro jupyter` now gives the default kernel a sensible name.
* `Pipeline.name` has been deprecated in favour of `Pipeline.tags`.
* Reuse pipelines within a Kedro project using `Pipeline.transform`, it simplifies dataset and node renaming.
* Added Jupyter Notebook line magic (`%run_viz`) to run `kedro viz` in a Notebook cell (requires [`kedro-viz`](https://github.com/quantumblacklabs/kedro-viz) version 3.0.0 or later).
* Added the following datasets:
  - `NetworkXLocalDataSet` in `kedro.contrib.io.networkx` to load and save local graphs (JSON format) via NetworkX. (by [@josephhaaga](https://github.com/josephhaaga))
  - `SparkHiveDataSet` in `kedro.contrib.io.pyspark.SparkHiveDataSet` allowing usage of Spark and insert/upsert on non-transactional Hive tables.
* `kedro.contrib.config.TemplatedConfigLoader` now supports name/dict key templating and default values.

## Bug fixes and other changes
* `get_last_load_version()` method for versioned datasets now returns exact last load version if the dataset has been loaded at least once and `None` otherwise.
* Fixed a bug in `_exists` method for versioned `SparkDataSet`.
* Enabled the customisation of the ExcelWriter in `ExcelLocalDataSet` by specifying options under `writer` key in `save_args`.
* Fixed a bug in IPython startup script, attempting to load context from the incorrect location.
* Removed capping the length of a dataset's string representation.
* Fixed `kedro install` command failing on Windows if `src/requirements.txt` contains a different version of Kedro.
* Enabled passing a single tag into a node or a pipeline without having to wrap it in a list (i.e. `tags="my_tag"`).

## Breaking changes to the API
* Removed `_check_paths_consistency()` method from `AbstractVersionedDataSet`. Version consistency check is now done in `AbstractVersionedDataSet.save()`. Custom versioned datasets should modify `save()` method implementation accordingly.

## Thanks for supporting contributions
[Joseph Haaga](https://github.com/josephhaaga), [Deepyaman Datta](https://github.com/deepyaman), [Joost Duisters](https://github.com/JoostDuisters), [Zain Patel](https://github.com/mzjp2), [Tom Vigrass](https://github.com/tomvigrass)

# 0.15.3

## Bug Fixes and other changes
* Narrowed the requirements for `PyTables` so that we maintain support for Python 3.5.

# 0.15.2

## Major features and improvements
* Added `--load-version`, a `kedro run` argument that allows you run the pipeline with a particular load version of a dataset.
* Support for modular pipelines in `src/`, break the pipeline into isolated parts with reusability in mind.
* Support for multiple pipelines, an ability to have multiple entry point pipelines and choose one with `kedro run --pipeline NAME`.
* Added a `MatplotlibWriter` dataset in `contrib` for saving Matplotlib images.
* An ability to template/parameterize configuration files with `kedro.contrib.config.TemplatedConfigLoader`.
* Parameters are exposed as a context property for ease of access in iPython / Jupyter Notebooks with `context.params`.
* Added `max_workers` parameter for ``ParallelRunner``.

## Bug fixes and other changes
* Users will override the `_get_pipeline` abstract method in `ProjectContext(KedroContext)` in `run.py` rather than the `pipeline` abstract property. The `pipeline` property is not abstract anymore.
* Improved an error message when versioned local dataset is saved and unversioned path already exists.
* Added `catalog` global variable to `00-kedro-init.py`, allowing you to load datasets with `catalog.load()`.
* Enabled tuples to be returned from a node.
* Disallowed the ``ConfigLoader`` loading the same file more than once, and deduplicated the `conf_paths` passed in.
* Added a `--open` flag to `kedro build-docs` that opens the documentation on build.
* Updated the ``Pipeline`` representation to include name of the pipeline, also making it readable as a context property.
* `kedro.contrib.io.pyspark.SparkDataSet` and `kedro.contrib.io.azure.CSVBlobDataSet` now support versioning.

## Breaking changes to the API
* `KedroContext.run()` no longer accepts `catalog` and `pipeline` arguments.
* `node.inputs` now returns the node's inputs in the order required to bind them properly to the node's function.

## Thanks for supporting contributions
[Deepyaman Datta](https://github.com/deepyaman), [Luciano Issoe](https://github.com/Lucianois), [Joost Duisters](https://github.com/JoostDuisters), [Zain Patel](https://github.com/mzjp2), [William Ashford](https://github.com/williamashfordQB), [Karlson Lee](https://github.com/i25959341)

# 0.15.1

## Major features and improvements
* Extended `versioning` support to cover the tracking of environment setup, code and datasets.
* Added the following datasets:
  - `FeatherLocalDataSet` in `contrib` for usage with pandas. (by [@mdomarsaleem](https://github.com/mdomarsaleem))
* Added `get_last_load_version` and `get_last_save_version` to `AbstractVersionedDataSet`.
* Implemented `__call__` method on `Node` to allow for users to execute `my_node(input1=1, input2=2)` as an alternative to `my_node.run(dict(input1=1, input2=2))`.
* Added new `--from-inputs` run argument.

## Bug fixes and other changes
* Fixed a bug in `load_context()` not loading context in non-Kedro Jupyter Notebooks.
* Fixed a bug in `ConfigLoader.get()` not listing nested files for `**`-ending glob patterns.
* Fixed a logging config error in Jupyter Notebook.
* Updated documentation in `03_configuration` regarding how to modify the configuration path.
* Documented the architecture of Kedro showing how we think about library, project and framework components.
* `extras/kedro_project_loader.py` renamed to `extras/ipython_loader.py` and now runs any IPython startup scripts without relying on the Kedro project structure.
* Fixed TypeError when validating partial function's signature.
* After a node failure during a pipeline run, a resume command will be suggested in the logs. This command will not work if the required inputs are MemoryDataSets.

## Breaking changes to the API

## Thanks for supporting contributions
[Omar Saleem](https://github.com/mdomarsaleem), [Mariana Silva](https://github.com/marianansilva), [Anil Choudhary](https://github.com/aniryou), [Craig](https://github.com/cfranklin11)

# 0.15.0

## Major features and improvements
* Added `KedroContext` base class which holds the configuration and Kedro's main functionality (catalog, pipeline, config, runner).
* Added a new CLI command `kedro jupyter convert` to facilitate converting Jupyter Notebook cells into Kedro nodes.
* Added support for `pip-compile` and new Kedro command `kedro build-reqs` that generates `requirements.txt` based on `requirements.in`.
* Running `kedro install` will install packages to conda environment if `src/environment.yml` exists in your project.
* Added a new `--node` flag to `kedro run`, allowing users to run only the nodes with the specified names.
* Added new `--from-nodes` and `--to-nodes` run arguments, allowing users to run a range of nodes from the pipeline.
* Added prefix `params:` to the parameters specified in `parameters.yml` which allows users to differentiate between their different parameter node inputs and outputs.
* Jupyter Lab/Notebook now starts with only one kernel by default.
* Added the following datasets:
  -  `CSVHTTPDataSet` to load CSV using HTTP(s) links.
  - `JSONBlobDataSet` to load json (-delimited) files from Azure Blob Storage.
  - `ParquetS3DataSet` in `contrib` for usage with pandas. (by [@mmchougule](https://github.com/mmchougule))
  - `CachedDataSet` in `contrib` which will cache data in memory to avoid io/network operations. It will clear the cache once a dataset is no longer needed by a pipeline. (by [@tsanikgr](https://github.com/tsanikgr))
  - `YAMLLocalDataSet` in `contrib` to load and save local YAML files. (by [@Minyus](https://github.com/Minyus))

## Bug fixes and other changes
* Documentation improvements including instructions on how to initialise a Spark session using YAML configuration.
* `anyconfig` default log level changed from `INFO` to `WARNING`.
* Added information on installed plugins to `kedro info`.
* Added style sheets for project documentation, so the output of `kedro build-docs` will resemble the style of `kedro docs`.

## Breaking changes to the API
* Simplified the Kedro template in `run.py` with the introduction of `KedroContext` class.
* Merged `FilepathVersionMixIn` and `S3VersionMixIn` under one abstract class `AbstractVersionedDataSet` which extends`AbstractDataSet`.
* `name` changed to be a keyword-only argument for `Pipeline`.
* `CSVLocalDataSet` no longer supports URLs. `CSVHTTPDataSet` supports URLs.

### Migration guide from Kedro 0.14.* to Kedro 0.15.0
#### Migration for Kedro project template
This guide assumes that:
  * The framework specific code has not been altered significantly
  * Your project specific code is stored in the dedicated python package under `src/`.

The breaking changes were introduced in the following project template files:
- `<project-name>/.ipython/profile_default/startup/00-kedro-init.py`
- `<project-name>/kedro_cli.py`
- `<project-name>/src/tests/test_run.py`
- `<project-name>/src/<package-name>/run.py`
- `<project-name>/.kedro.yml` (new file)

The easiest way to migrate your project from Kedro 0.14.* to Kedro 0.15.0 is to create a new project (by using `kedro new`) and move code and files bit by bit as suggested in the detailed guide below:

1. Create a new project with the same name by running `kedro new`

2. Copy the following folders to the new project:
 - `results/`
 - `references/`
 - `notebooks/`
 - `logs/`
 - `data/`
 - `conf/`

3. If you customised your `src/<package>/run.py`, make sure you apply the same customisations to `src/<package>/run.py`
 - If you customised `get_config()`, you can override `config_loader` property in `ProjectContext` derived class
 - If you customised `create_catalog()`, you can override `catalog()` property in `ProjectContext` derived class
 - If you customised `run()`, you can override `run()` method in `ProjectContext` derived class
 - If you customised default `env`, you can override it in `ProjectContext` derived class or pass it at construction. By default, `env` is `local`.
 - If you customised default `root_conf`, you can override `CONF_ROOT` attribute in `ProjectContext` derived class. By default, `KedroContext` base class has `CONF_ROOT` attribute set to `conf`.

4. The following syntax changes are introduced in ipython or Jupyter notebook/labs:
 - `proj_dir` -> `context.project_path`
 - `proj_name` -> `context.project_name`
 - `conf` -> `context.config_loader`.
 - `io` -> `context.catalog` (e.g., `io.load()` -> `context.catalog.load()`)

5. If you customised your `kedro_cli.py`, you need to apply the same customisations to your `kedro_cli.py` in the new project.

6. Copy the contents of the old project's `src/requirements.txt` into the new project's `src/requirements.in` and, from the project root directory, run the `kedro build-reqs` command in your terminal window.

#### Migration for versioning custom dataset classes

If you defined any custom dataset classes which support versioning in your project, you need to apply the following changes:

1. Make sure your dataset inherits from `AbstractVersionedDataSet` only.
2. Call `super().__init__()` with the appropriate arguments in the dataset's `__init__`. If storing on local filesystem, providing the filepath and the version is enough. Otherwise, you should also pass in an `exists_function` and a `glob_function` that emulate `exists` and `glob` in a different filesystem (see `CSVS3DataSet` as an example).
3. Remove setting of the `_filepath` and `_version` attributes in the dataset's `__init__`, as this is taken care of in the base abstract class.
4. Any calls to `_get_load_path` and `_get_save_path` methods should take no arguments.
5. Ensure you convert the output of `_get_load_path` and `_get_save_path` appropriately, as these now return [`PurePath`s](https://docs.python.org/3/library/pathlib.html#pure-paths) instead of strings.
6. Make sure `_check_paths_consistency` is called with [`PurePath`s](https://docs.python.org/3/library/pathlib.html#pure-paths) as input arguments, instead of strings.

These steps should have brought your project to Kedro 0.15.0. There might be some more minor tweaks needed as every project is unique, but now you have a pretty solid base to work with. If you run into any problems, please consult the [Kedro documentation](https://kedro.readthedocs.io).

## Thanks for supporting contributions
[Dmitry Vukolov](https://github.com/dvukolov), [Jo Stichbury](https://github.com/stichbury), [Angus Williams](https://github.com/awqb), [Deepyaman Datta](https://github.com/deepyaman), [Mayur Chougule](https://github.com/mmchougule), [Marat Kopytjuk](https://github.com/kopytjuk), [Evan Miller](https://github.com/evanmiller29), [Yusuke Minami](https://github.com/Minyus)

# 0.14.3

## Major features and improvements
* Tab completion for catalog datasets in `ipython` or `jupyter` sessions. (Thank you [@datajoely](https://github.com/datajoely) and [@WaylonWalker](https://github.com/WaylonWalker))
* Added support for transcoding, an ability to decouple loading/saving mechanisms of a dataset from its storage location, denoted by adding '@' to the dataset name.
* Datasets have a new `release` function that instructs them to free any cached data. The runners will call this when the dataset is no longer needed downstream.

## Bug fixes and other changes
* Add support for pipeline nodes made up from partial functions.
* Expand user home directory `~` for TextLocalDataSet (see issue #19).
* Add a `short_name` property to `Node`s for a display-friendly (but not necessarily unique) name.
* Add Kedro project loader for IPython: `extras/kedro_project_loader.py`.
* Fix source file encoding issues with Python 3.5 on Windows.
* Fix local project source not having priority over the same source installed as a package, leading to local updates not being recognised.

## Breaking changes to the API
* Remove the max_loads argument from the `MemoryDataSet` constructor and from the `AbstractRunner.create_default_data_set` method.

## Thanks for supporting contributions
[Joel Schwarzmann](https://github.com/datajoely), [Alex Kalmikov](https://github.com/kalexqb)

# 0.14.2

## Major features and improvements
* Added Data Set transformer support in the form of AbstractTransformer and DataCatalog.add_transformer.

## Breaking changes to the API
* Merged the `ExistsMixin` into `AbstractDataSet`.
* `Pipeline.node_dependencies` returns a dictionary keyed by node, with sets of parent nodes as values; `Pipeline` and `ParallelRunner` were refactored to make use of this for topological sort for node dependency resolution and running pipelines respectively.
* `Pipeline.grouped_nodes` returns a list of sets, rather than a list of lists.

## Thanks for supporting contributions

[Darren Gallagher](https://github.com/dazzag24), [Zain Patel](https://github.com/mzjp2)

# 0.14.1

## Major features and improvements
* New I/O module `HDFS3DataSet`.

## Bug fixes and other changes
* Improved API docs.
* Template `run.py` will throw a warning instead of error if `credentials.yml`
  is not present.

## Breaking changes to the API
None


# 0.14.0

The initial release of Kedro.


## Thanks for supporting contributions

Jo Stichbury, Aris Valtazanos, Fabian Peters, Guilherme Braccialli, Joel Schwarzmann, Miguel Beltre, Mohammed ElNabawy, Deepyaman Datta, Shubham Agrawal, Oleg Andreyev, Mayur Chougule, William Ashford, Ed Cannon, Nikhilesh Nukala, Sean Bailey, Vikram Tegginamath, Thomas Huijskens, Musa Bilal

We are also grateful to everyone who advised and supported us, filed issues or helped resolve them, asked and answered questions and were part of inspiring discussions.<|MERGE_RESOLUTION|>--- conflicted
+++ resolved
@@ -2,9 +2,10 @@
 
 ## Major features and improvements
 * Support specifying parameters mapping in `pipeline()` without the `params:` prefix.
-
-## Breaking changes to the API
-* Add namespace to parameters in a modular pipeline, which addresses [Issue 399](https://github.com/quantumblacklabs/kedro/issues/399)
+* `PartitionedDataSet` and `IncrementalDataSet` now both support versioning of the underlying dataset.
+
+## Breaking changes to the API
+* Add namespace to parameters in a modular pipeline, which addresses [Issue 399](https://github.com/quantumblacklabs/kedro/issues/399).
 
 ## Migration guide from Kedro 0.17.* to 0.18.*
 * Optional: You can now remove all `params:` prefix when supplying values to `parameters` argument in a `pipeline()` call.
@@ -92,20 +93,11 @@
 * `before_node_run` can now overwrite node inputs by returning a dictionary with the corresponding updates.
 * Added minimal, black-compatible flake8 configuration to the project template.
 * Moved `isort` and `pytest` configuration from `<project_root>/setup.cfg` to `<project_root>/pyproject.toml`.
-<<<<<<< HEAD
-* Fixed a bug where extra parameters were incorrectly passed from `KedroSession` to `KedroContext`.
-* Deprecated `kedro.framework.context.load_context`, it will be removed in 0.18.0 release.
-* Relax `pyspark` requirements to allow for installation of `pyspark` 3.0.
-* Deprecated `kedro.framework.cli.get_project_context`, it will be removed in 0.18.0 release.
-* `PartitionedDataSet` and `IncrementalDataSet` now both support versioning of the underlying dataset.
-* Added a `--fs-args` option to the `kedro pipeline pull` command to specify configuration options for the fsspec filesystem arguments used when pulling modular pipelines from non-PyPI locations.
-=======
 * Extra parameters are no longer incorrectly passed from `KedroSession` to `KedroContext`.
 * Relaxed `pyspark` requirements to allow for installation of `pyspark` 3.0.
 * Added a `--fs-args` option to the `kedro pipeline pull` command to specify configuration options for the `fsspec` filesystem arguments used when pulling modular pipelines from non-PyPI locations.
 * Bumped maximum required `fsspec` version to 0.9.
 * Bumped maximum supported `s3fs` version to 0.5 (`S3FileSystem` interface has changed since 0.4.1 version).
->>>>>>> 522778b2
 
 ## Deprecations
 * In Kedro 0.17.0 we have deleted the deprecated `kedro.cli` and `kedro.context` modules in favour of `kedro.framework.cli` and `kedro.framework.context` respectively.
